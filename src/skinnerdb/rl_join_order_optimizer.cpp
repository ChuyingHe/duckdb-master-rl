--- conflicted
+++ resolved
@@ -485,10 +485,7 @@
 
 NodeForUCT* RLJoinOrderOptimizer::GetNodeWithMaxUCT(NodeForUCT* node) { //case "node->children.empty()" has been eliminated
     NodeForUCT* result;
-<<<<<<< HEAD
-
-=======
->>>>>>> 6a637f91
+
     double max = -1000000000000;
 
     for (auto const& child:node->children) {
